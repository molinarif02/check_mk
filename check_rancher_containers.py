#!/usr/bin/python

import os
import sys
import requests
import argparse
import configparser
import json
import subprocess

parser = argparse.ArgumentParser(description='Check the status of Rancher agents and their containers.')
parser.add_argument('--config-file', dest='configfile', required=True,
		    help='Path to config file (INI format). (required)')
parser.add_argument('--config-sections', dest='sections', nargs='*',
		    help='Section(s) in config file to use. (default to all sections in config file)')
args = parser.parse_args()

configfile=args.configfile
conf=configparser.ConfigParser()
conf.read(configfile)
#print (conf.sections())

# skip to end for loop that processes each section

def process_section(conf, section):

# include the port if needed
	urlbase=conf[section]['rancher_url']
# would be better to use envname and query the api to find envid
# but the envid should seldom if ever change so getting on cmdline ok
	envid=conf[section]['rancher_envid']
	envname=conf[section]['rancher_envname']
	stackname=conf[section]['rancher_stackname']
	username=conf[section]['rancher_accesskey']
	password=conf[section]['rancher_secretkey']
# also would be better to do a hostname lookup with os.uname()[1] and
# compare to hostname in rancher data
# but for now this is also ok
	hostid=None
	if conf.has_option(section,'rancher_hostid'):
		hostid=conf[section]['rancher_hostid']

# look for these services (a JSON-formatted list, requires double-quotes around strings)
	try:
		monitoredServices = json.loads(conf.get(section,'service_list'))
	except:
		monitoredServices = []
	#print (monitoredServices)

	session=requests.Session()
	hostsReq=session.get(urlbase+'/v2-beta/projects/' + envid + '/hosts/', auth=(username,password))
	hostData=hostsReq.json()['data']

# monitor an agent
	for host in hostData:
		state=3
		stateText='UNKNOWN'

		if (host['state'] != 'active'):
			state=2
			stateText='CRITICAL'
		if (host['state'] == 'active'):
			state=0
			stateText='OK'

		instanceReq=session.get(host['links']['instances'] + '?limit=500' ,auth=(username,password))
		instanceData=instanceReq.json()['data']
	#	print len(instanceData)
	#	for instance in instanceData:
	#		print instance
		print (str(state) + ' rancher_agent_' + host['hostname'] + ' numContainers=' + str(len(instanceData)) + ';;;20;500 '  + stateText + ' host ' + host['hostname'] + ' running containers: ' + str(len(instanceData)))

# to do: monitor services inside a stack
	stackReq=session.get(urlbase+'/v2-beta/projects/' + envid + '/stacks/', auth=(username,password))
	stackData=stackReq.json()['data']

# assume there's only one
#	print (stackData)
	stackId='none'
	try:
		stackId = [i for i,j in enumerate(stackData) if j['name'] == stackname][0]
	except:
# assume no stack data; this is bad and need better handling
		sys.exit(0)

<<<<<<< HEAD
### this part needs a lot of work
	memState = 0
	memStateTxt = 'OK'
	memCommentTxt = ''
	dockerStatsProc = subprocess.run(["docker", "stats", "--no-stream", "--no-trunc", "-a", "--format", "'{{.ID}}:{{.MemUsage}}'"], stdout=subprocess.PIPE)
#	print(dockerStatsProc)
	dockerStats = dict()
	for line in dockerStatsProc.stdout.decode('utf-8').rstrip().split('\n'):
		mylist = line.strip("'").split(':')
		memUse = mylist[1].split(' ')
		dockerStats[mylist[0]] = memUse[0]
=======
	memState = 0
	memStateTxt = 'OK'
	memCommentTxt = ''
#	dockerStatsProc = subprocess.run(["docker", "stats", "--no-stream", "--no-trunc", "-a", "--format", "'{{.ID}}:{{.MemUsage}}'"], stdout=subprocess.PIPE)
#	print(dockerStatsProc)
#	dockerStats = dict()
#	for line in dockerStatsProc.stdout.decode('utf-8').rstrip().split('\n'):
#		mylist = line.strip("'").split(':')
#		memUse = mylist[1].split(' ')
#		dockerStats[mylist[0]] = memUse[0]
>>>>>>> 5bbba6fe
#	print(dockerStats)
	
	for serviceId in stackData[stackId]['serviceIds']:
	#	print (serviceId)
# in that stack, look through serviceIds for named services in /v2-beta/projects/envid/services/serviceId
		serviceReq=session.get(urlbase+'/v2-beta/projects/' + envid + '/services/' + serviceId, auth=(username,password))
		svc=serviceReq.json()
		if svc['name'] in monitoredServices:
			serviceState = 3
			serviceStateTxt = 'UNKNOWN'

			if svc['healthState'] == 'healthy':
				serviceState = 0
				serviceStateTxt = 'OK'
			if svc['healthState'] == 'unhealthy':
				serviceState = 2
				serviceStateTxt = 'CRITICAL'

			print (str(serviceState) + ' ' + envname + '_' + stackname + '_' + svc['name'] + ' - ' + serviceStateTxt + ' running instances: ' + str(svc['currentScale']))
	#	    print svc['healthState']

# if on a host running containers, check their resources
# assume only one instance per service
<<<<<<< HEAD
### this part needs lots of work
		instanceReq=session.get(urlbase+'/v2-beta/projects/' + envid + '/instances/' + svc['instanceIds'][0], auth=(username,password))
		rancherInstance=instanceReq.json()
		if rancherInstance['hostId'] == hostid:
#			print (rancherInstance['name'] + ' ' + rancherInstance['externalId'])
			memUse = dockerStats[rancherInstance['externalId']]
#			print (memUse)
# crude hack: docker stats outputs human readable.  assume we only care about GB or more use
# future: better calculations
			if 'G' in memUse:
				memState = 1
				memStateTxt = 'WARNING'
				memCommentTxt += (svc['name'] + ': ' + str(memUse) + ' ;; ')

	print (str(memState) + ' ' + envname + '_' + stackname + '_containerMemory - ' + memStateTxt + ' big mem containers: ' + memCommentTxt)
=======
#		instanceReq=session.get(urlbase+'/v2-beta/projects/' + envid + '/instances/' + svc['instanceIds'][0], auth=(username,password))
#		rancherInstance=instanceReq.json()
#		if rancherInstance['hostId'] == hostid:
##			print (rancherInstance['name'] + ' ' + rancherInstance['externalId'])
#			memUse = dockerStats[rancherInstance['externalId']]
##			print (memUse)
## crude hack: docker stats outputs human readable.  assume we only care about GB or more use
## future: better calculations
#			if 'G' in memUse:
#				memState = 1
#				memStateTxt = 'WARNING'
#				memCommentTxt += (svc['name'] + ': ' + str(memUse) + ' ;; ')

#	print (str(memState) + ' ' + envname + '_' + stackname + '_containerMemory - ' + memStateTxt + ' big mem containers: ' + memCommentTxt)
>>>>>>> 5bbba6fe



# in each service find the last logs?  may be hard, need websocket


# main loop
# if args provided, use them, otherwise use sections from config file
if args.sections:
	sections = args.sections
else:
	sections = conf.sections()

for section in sections:
#	print (section)
	process_section(conf, section)
<|MERGE_RESOLUTION|>--- conflicted
+++ resolved
@@ -83,19 +83,7 @@
 # assume no stack data; this is bad and need better handling
 		sys.exit(0)
 
-<<<<<<< HEAD
 ### this part needs a lot of work
-	memState = 0
-	memStateTxt = 'OK'
-	memCommentTxt = ''
-	dockerStatsProc = subprocess.run(["docker", "stats", "--no-stream", "--no-trunc", "-a", "--format", "'{{.ID}}:{{.MemUsage}}'"], stdout=subprocess.PIPE)
-#	print(dockerStatsProc)
-	dockerStats = dict()
-	for line in dockerStatsProc.stdout.decode('utf-8').rstrip().split('\n'):
-		mylist = line.strip("'").split(':')
-		memUse = mylist[1].split(' ')
-		dockerStats[mylist[0]] = memUse[0]
-=======
 	memState = 0
 	memStateTxt = 'OK'
 	memCommentTxt = ''
@@ -106,7 +94,6 @@
 #		mylist = line.strip("'").split(':')
 #		memUse = mylist[1].split(' ')
 #		dockerStats[mylist[0]] = memUse[0]
->>>>>>> 5bbba6fe
 #	print(dockerStats)
 	
 	for serviceId in stackData[stackId]['serviceIds']:
@@ -130,23 +117,7 @@
 
 # if on a host running containers, check their resources
 # assume only one instance per service
-<<<<<<< HEAD
 ### this part needs lots of work
-		instanceReq=session.get(urlbase+'/v2-beta/projects/' + envid + '/instances/' + svc['instanceIds'][0], auth=(username,password))
-		rancherInstance=instanceReq.json()
-		if rancherInstance['hostId'] == hostid:
-#			print (rancherInstance['name'] + ' ' + rancherInstance['externalId'])
-			memUse = dockerStats[rancherInstance['externalId']]
-#			print (memUse)
-# crude hack: docker stats outputs human readable.  assume we only care about GB or more use
-# future: better calculations
-			if 'G' in memUse:
-				memState = 1
-				memStateTxt = 'WARNING'
-				memCommentTxt += (svc['name'] + ': ' + str(memUse) + ' ;; ')
-
-	print (str(memState) + ' ' + envname + '_' + stackname + '_containerMemory - ' + memStateTxt + ' big mem containers: ' + memCommentTxt)
-=======
 #		instanceReq=session.get(urlbase+'/v2-beta/projects/' + envid + '/instances/' + svc['instanceIds'][0], auth=(username,password))
 #		rancherInstance=instanceReq.json()
 #		if rancherInstance['hostId'] == hostid:
@@ -161,7 +132,6 @@
 #				memCommentTxt += (svc['name'] + ': ' + str(memUse) + ' ;; ')
 
 #	print (str(memState) + ' ' + envname + '_' + stackname + '_containerMemory - ' + memStateTxt + ' big mem containers: ' + memCommentTxt)
->>>>>>> 5bbba6fe
 
 
 
